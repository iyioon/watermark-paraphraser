--- conflicted
+++ resolved
@@ -53,127 +53,6 @@
     return np.min(A)
 
 
-<<<<<<< HEAD
-def fast_permutation_test(tokens, key, n, k, vocab_size, n_runs=99):
-    # Convert tokens to list
-    tokens_list = tokens.tolist() if isinstance(
-        tokens, np.ndarray) else list(tokens)
-
-    # Create RNG with the given key
-    rng = mersenne_rng(key)
-
-    # Generate uniform random values
-    u = np.array([rng.rand() for _ in range(n * vocab_size)], dtype=np.float32)
-
-    # Calculate test statistic with actual watermark sequence
-    test_result = fast_test_stat(tokens_list, u, n, k)
-
-    # Map tokens to indices for faster processing
-    unique_tokens = list(set(tokens_list))
-    mapped_tokens = [unique_tokens.index(token) for token in tokens_list]
-
-    p_val = 0
-    for run in tqdm(range(n_runs), desc="Running fast permutation tests", total=n_runs):
-        # Generate alternative random values
-        u_alternative = np.random.random(
-            n * len(unique_tokens)).astype(np.float32)
-
-        # Calculate test statistic with alternative random values
-        null_result = fast_test_stat(mapped_tokens, u_alternative, n, k)
-
-        # Count how many null results are <= test result
-        p_val += null_result <= test_result
-
-    return (p_val + 1.0) / (n_runs + 1.0)
-
-
-def fast_test_stat(tokens, u, n, k):
-    vocab = len(u) // n
-    m = len(tokens)
-
-    # Move data to GPU
-    device = torch.device('cuda' if torch.cuda.is_available() else 'cpu')
-    tokens_tensor = torch.tensor(tokens, device=device)
-    u_tensor = torch.tensor(u, device=device, dtype=torch.float32)
-
-    # Process in batches to maximize GPU utilization
-    batch_size = 500  # Reduced to avoid memory issues
-    num_batches = (m - (k - 1) + batch_size - 1) // batch_size
-    closest_distances = []
-
-    for batch in tqdm(range(num_batches), desc="Computing fast detection matrix"):
-        start_idx = batch * batch_size
-        end_idx = min(start_idx + batch_size, m - (k - 1))
-
-        batch_min_distances = torch.ones(
-            end_idx - start_idx, device=device) * float('inf')
-
-        for i in range(start_idx, end_idx):
-            idx = i - start_idx
-            # Get current token sequence
-            seq = tokens_tensor[i:i + k]
-
-            min_dist = float('inf')
-            for j in range(n):
-                # Extract pattern
-                sub = torch.zeros(vocab * k, device=device,
-                                  dtype=torch.float32)
-                for p in range(vocab * k):
-                    sub[p] = u_tensor[(vocab * j + p) % (vocab * n)]
-
-                # Calculate distance using vectorized operations where possible
-                distance = vectorized_levenshtein(seq, sub, vocab, device)
-                min_dist = min(min_dist, distance)
-
-            batch_min_distances[idx] = min_dist
-
-        closest_distances.extend(batch_min_distances.cpu().numpy().tolist())
-        # Clear GPU cache to prevent memory issues
-        torch.cuda.empty_cache()
-
-    # Calculate median
-    closest_distances.sort()
-    mid = len(closest_distances) // 2
-    if len(closest_distances) % 2 != 0:
-        return closest_distances[mid]
-    else:
-        return (closest_distances[mid - 1] + closest_distances[mid]) / 2.0
-
-
-def vectorized_levenshtein(x, y, vocab, device, gamma=0.0):
-    """
-    Optimized Levenshtein distance calculation using GPU
-    """
-    n = len(x)
-    m = len(y) // vocab
-
-    # Initialize DP matrix on GPU - using a single allocation
-    dp = torch.zeros((n + 1, m + 1), device=device, dtype=torch.float32)
-
-    # Fill first row and column with vectorized operations
-    dp[0, :] = torch.arange(0, m + 1, device=device) * gamma
-    dp[:, 0] = torch.arange(0, n + 1, device=device) * gamma
-
-    # More efficient implementation with fewer item() calls
-    x_cpu = x.cpu().numpy()  # Copy to CPU once, not in the loop
-
-    # Process the DP table
-    for i in range(1, n + 1):
-        for j in range(1, m + 1):
-            token_idx = x_cpu[i - 1]
-            cost = torch.log(1 - y[vocab * (j - 1) + token_idx])
-
-            deletion = dp[i - 1, j] + gamma
-            insertion = dp[i, j - 1] + gamma
-            substitution = dp[i - 1, j - 1] + cost
-
-            dp[i, j] = torch.min(torch.min(deletion, insertion), substitution)
-
-    return dp[n, m].item()
-
-
-=======
->>>>>>> 2bb9230f
 def main(args):
     with open(args.document, 'r') as f:
         text = f.read()
