import os
import argparse

import torch
from transformers import AutoTokenizer, AutoModelForCausalLM
from mersenne import mersenne_rng
from device_utils import get_device

EMAIL_PARAPHRASE_PROMPT_TEMPLATE = """
<<<<<<< HEAD
### Instruct
You are a professional writing assistant.  
Paraphrase the email in <original>, keeping every fact, date, name and the
overall professional tone intact.  
Return **only** the paraphrased email text; do **not** add introductions,
explanations, sign‑offs, or additional lines.  

### <original>
{text}
=======
Instruct: Paraphrase the following email while preserving its exact meaning and information. Use different vocabulary and phrasing but maintain the same structure, facts, names, dates, and professional tone. ONLY output the paraphrased email without any additional comments or explanations.
>>>>>>> 39d42efa

Original email:
{text}

Output:
"""


def generate_shift(model, prompt, vocab_size, n, key, max_length=500, verbose=True, max_attempts=10, seed=0):
    # Hard-coded threshold for length difference (as a percentage)
    length_threshold = 0.20  # Allow deviation from original length

    # Store the prompt length to use for comparison
    prompt_text = model.config.tokenizer.decode(
        prompt[0], skip_special_tokens=True)
    orig_content_length = len(prompt_text.split())  # Rough word count

    for attempt in range(max_attempts):
        if attempt > 0 and verbose:
            print(
                f"\n\nRetrying generation (attempt {attempt+1}/{max_attempts})...\n")

        # Use the same key for all attempts, but add randomness with a different seed per attempt
        # Set a different random seed for each attempt while keeping the watermark key constant
        attempt_seed = seed + attempt
        torch.manual_seed(attempt_seed)

        # Always use the same key for watermarking
        rng = mersenne_rng(key)
        xi = torch.tensor([rng.rand()
                          for _ in range(n * vocab_size)]).view(n, vocab_size)
        shift = torch.randint(n, (1,))

        inputs = prompt.to(model.device)
        attn = torch.ones_like(inputs)
        past = None

        # Get the tokenizer to determine the EOS token ID
        tokenizer = model.config.tokenizer
        eos_token_id = model.config.eos_token_id

        # Store only the initial input length to exclude prompt from output
        prompt_length = inputs.size(1)

        # Initialize the output text
        previous_text = ""

        # Add separator line before generation starts
        if verbose and attempt == 0:
            print("\n" + "=" * 80)
            print("GENERATING TEXT:")
            print("-" * 80 + "\n")

        i = 0
        # Continue generating until EOS token or max_length is reached
        while i < max_length:
            with torch.no_grad():
                if past:
                    output = model(
                        inputs[:, -1:], past_key_values=past, attention_mask=attn)
                else:
                    output = model(inputs)

            probs = torch.nn.functional.softmax(
                output.logits[:, -1, :vocab_size], dim=-1).cpu()
            token = exp_sampling(
                probs, xi[(shift + i) % n, :]).to(model.device)

            # Stop if we generated an EOS token
            if token.item() == eos_token_id:
                break

            # Add a safety check for extremely long outputs
            if i > prompt_length * 3:
                if verbose:
                    print("\n[Forcing stop - output too long]")
                break

            inputs = torch.cat([inputs, token], dim=-1)

            # Print the newly generated token
            if verbose:
                current_text = tokenizer.decode(
                    inputs[0, prompt_length:], skip_special_tokens=True)
                new_text = current_text[len(previous_text):]
                print(new_text, end="", flush=True)
                previous_text = current_text

            past = output.past_key_values
            attn = torch.cat([attn, attn.new_ones((attn.shape[0], 1))], dim=-1)
            i += 1

        # Check if the generated content length is within threshold
        generated_tokens = inputs[:, prompt_length:].detach().cpu()
        generated_text = tokenizer.decode(
            generated_tokens[0], skip_special_tokens=True)
        gen_content_length = len(generated_text.split())  # Rough word count

        # Calculate length difference as a percentage
        length_diff = abs(gen_content_length -
                          orig_content_length) / orig_content_length

        if verbose:
            print(f"\nOriginal length: {orig_content_length} words")
            print(f"Generated length: {gen_content_length} words")
            print(f"Difference: {length_diff:.1%}")

        # If length is within threshold or we've run out of attempts, return this generation
        if length_diff <= length_threshold or attempt == max_attempts - 1:
            if verbose:
                print("\n" + "-" * 80)
                print("GENERATION COMPLETE")
                print("=" * 80 + "\n")
            return generated_tokens

    # This should never be reached due to the return inside the loop
    return inputs[:, prompt_length:].detach().cpu()


def exp_sampling(probs, u):
    return torch.argmax(u ** (1 / probs), axis=1).unsqueeze(-1)


def main(args):
    torch.manual_seed(args.seed)
    device = get_device(verbose=args.verbose)

    tokenizer = AutoTokenizer.from_pretrained(args.model)
    model = AutoModelForCausalLM.from_pretrained(args.model).to(device)

    # Add the tokenizer to the model config for easy access
    model.config.tokenizer = tokenizer

    # Read text from the input document file
    try:
        with open(args.document, 'r') as f:
            input_text = f.read()
    except FileNotFoundError:
        print(f"Error: Document file '{args.document}' not found.")
        return
    except Exception as e:
        print(f"Error reading document file: {e}")
        return

    # Create a paraphrasing prompt
    prompt_text = EMAIL_PARAPHRASE_PROMPT_TEMPLATE.format(text=input_text)

    tokens = tokenizer.encode(
        prompt_text, return_tensors='pt', truncation=True, max_length=2048)

    # Generate tokens with watermarking
    generated_tokens = generate_shift(
        model, tokens, len(tokenizer), args.n, args.key, verbose=args.verbose, seed=args.seed)[0]

    # Decode the generated tokens
    generated_text = tokenizer.decode(
        generated_tokens, skip_special_tokens=True)

    # If output file is specified, save only the generated text
    if args.output:
        try:
            with open(args.output, 'w') as f:
                f.write(generated_text)
            print(f"\nGenerated text saved to '{args.output}'")
        except Exception as e:
            print(f"\nError writing to output file: {e}")


if __name__ == '__main__':
    parser = argparse.ArgumentParser(
        description='generate text watermarked with a key')
    parser.add_argument('document', type=str,
                        help='a file containing text to paraphrase')
    parser.add_argument('--model', default='microsoft/phi-2', type=str,
                        help='a HuggingFace model id of the model to generate from')
    parser.add_argument('--n', default=128, type=int,
                        help='the length of the watermark sequence')
    parser.add_argument('--key', default=42, type=int,
                        help='a key for generating the random watermark sequence')
    parser.add_argument('--seed', default=0, type=int,
                        help='a seed for reproducibile randomness')
    parser.add_argument('--output', type=str,
                        help='file to save the watermarked text to (optional)')
    parser.add_argument('--verbose', action='store_true', default=False,
                        help='print generation word-by-word')

    main(parser.parse_args())<|MERGE_RESOLUTION|>--- conflicted
+++ resolved
@@ -7,19 +7,7 @@
 from device_utils import get_device
 
 EMAIL_PARAPHRASE_PROMPT_TEMPLATE = """
-<<<<<<< HEAD
-### Instruct
-You are a professional writing assistant.  
-Paraphrase the email in <original>, keeping every fact, date, name and the
-overall professional tone intact.  
-Return **only** the paraphrased email text; do **not** add introductions,
-explanations, sign‑offs, or additional lines.  
-
-### <original>
-{text}
-=======
 Instruct: Paraphrase the following email while preserving its exact meaning and information. Use different vocabulary and phrasing but maintain the same structure, facts, names, dates, and professional tone. ONLY output the paraphrased email without any additional comments or explanations.
->>>>>>> 39d42efa
 
 Original email:
 {text}
