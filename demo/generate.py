--- conflicted
+++ resolved
@@ -7,11 +7,6 @@
 from device_utils import get_device
 
 EMAIL_PARAPHRASE_PROMPT_TEMPLATE = """
-<<<<<<< HEAD
-Instruct: Paraphrase the following email while preserving its exact meaning and information. Use different vocabulary and phrasing but maintain the same structure, facts, names, dates, and professional tone. Only provide the paraphrased email without any additional comments or explanations.
-
-Original email:
-=======
 ### Instruct
 You are a professional writing assistant.  
 Paraphrase the email in <original>, keeping every fact, date, name and the
@@ -21,7 +16,6 @@
 Finish with the token <END>.
 
 ### <original>
->>>>>>> dfadfabf
 {text}
 
 ### Output
